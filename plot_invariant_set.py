--- conflicted
+++ resolved
@@ -1,6 +1,5 @@
-import sys, time
+import sys
 import importlib
-import numpy as np
 import matplotlib.pyplot as plt
 
 from controllers.equilibrium_algorithms import compute_equilibria, plot_invariant, minimize_branch
@@ -22,25 +21,17 @@
 ax.set_ylim(limits[1][0], limits[1][1])
 
 contour_boundary = sim.cbf.plot_levels(levels = [-0.4, -0.2, 0.0], ax=ax, limits=limits)
-<<<<<<< HEAD
 contour_invariant = plot_invariant(sim.plant, sim.clf, sim.cbf, {"slack_gain": sim.p, "clf_gain": sim.alpha}, ax=ax, limits=limits, extended=False)
 
 init_x_plot, = ax.plot([],[],'ob', alpha=0.5)
 sol_x_plot, = ax.plot([],[],'or', alpha=0.8)
 sol_x_minimize_plot, = ax.plot([],[],'og', alpha=0.8)
-=======
-contour_invariant = plot_invariant(sim.plant, sim.clf, sim.cbf, {"slack_gain": sim.p, "clf_gain": sim.alpha}, ax=ax, limits=limits, extended=True)
-
-init_x_plot, = ax.plot([],[],'ob', alpha=0.5)
-sol_x_plot, = ax.plot([],[],'or', alpha=0.8)
->>>>>>> 9fadf27a
 
 while True:
     pt = plt.ginput(1, timeout=0)
     init_x = [ pt[0][0], pt[0][1] ]
     init_x_plot.set_data([init_x[0]], [init_x[1]])
 
-<<<<<<< HEAD
     # Find equilibrium point
     sol_eq = compute_equilibria(sim.plant, sim.clf, sim.cbf, {"slack_gain": sim.p, "clf_gain": sim.alpha}, init_x=init_x, limits=limits)
     x_eq = sol_eq["x"]
@@ -60,27 +51,5 @@
     l_min = sol_minimize["lambda"]
     print(f"Minimization found point {x_min}, with lambda = {l_min}")
     sol_x_minimize_plot.set_data([x_min[0]], [x_min[1]])
-=======
-    t0 = time.time()
-    sol = compute_equilibria(sim.plant, sim.clf, sim.cbf, {"slack_gain": sim.p, "clf_gain": sim.alpha}, init_x=init_x, limits=limits)
-    delta_time = time.time() - t0
-    print("compute_equilibria() has returned in " +str(delta_time) + "s.")
-
-    if sol["x"] != None:
-        print("Solution found: " + str(sol))
-
-        x = sol["x"]
-        l = sol["lambda"]
-        V = sim.clf.function(x)
-
-        sol_x_plot.set_data([x[0]], [x[1]])
-
-        if "clf_contour" in locals():
-            for coll in clf_contour.collections:
-                coll.remove()
-        clf_contour = sim.clf.plot_levels(levels=[V], ax=ax, limits=limits)
-    else:
-        print("No equilibrium point was found.")
->>>>>>> 9fadf27a
 
 plt.show()