--- conflicted
+++ resolved
@@ -40,11 +40,7 @@
 
 
     ############################################## Configure and create CBF ####################################################
-<<<<<<< HEAD
-    xaxis_length, yaxis_length, cbf_angle = 3.0, 1.0, math.radians(40.0)
-=======
-    xaxis_length, yaxis_length, cbf_angle = 3.0, 1.0, math.radians(0.0)
->>>>>>> 82468c86
+    xaxis_length, yaxis_length, cbf_angle = 3.0, 1.0, math.radians(20.0)
     cbf_config = {
         "Hh": QuadraticFunction.canonical2D(np.array([ 1/(xaxis_length**2), 1/(yaxis_length**2) ]), cbf_angle),
         "p0": np.array([ 0, 3.0 ])
